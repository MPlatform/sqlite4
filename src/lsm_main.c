--- conflicted
+++ resolved
@@ -329,14 +329,9 @@
 
     case LSM_CONFIG_MMAP: {
       int *piVal = va_arg(ap, int *);
-<<<<<<< HEAD
-      if( pDb->pDatabase==0 && (*piVal>=0 && *piVal<=2) ){
-        pDb->eMmap = *piVal;
-=======
       if( pDb->iReader<0 && *piVal>=0 && *piVal<=1 ){
         pDb->bMmap = *piVal;
         rc = lsmFsConfigure(pDb);
->>>>>>> 8c295a63
       }
       *piVal = pDb->eMmap;
       break;
