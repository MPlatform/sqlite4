/*
** 2011-08-18
**
** The author disclaims copyright to this source code.  In place of
** a legal notice, here is a blessing:
**
**    May you do good and not evil.
**    May you find forgiveness for yourself and forgive others.
**    May you share freely, never taking more than you give.
**
*************************************************************************
** Internal structure definitions for the LSM module.
*/
#ifndef _LSM_INT_H
#define _LSM_INT_H

#include "lsm.h"
#include <assert.h>
#include <string.h>

#include <stdarg.h>
#include <stdlib.h>
#include <stdio.h>
#include <ctype.h>

#include <unistd.h>

#ifdef NDEBUG
# ifdef LSM_DEBUG_EXPENSIVE
#  undef LSM_DEBUG_EXPENSIVE
# endif
# ifdef LSM_DEBUG
#  undef LSM_DEBUG
# endif
#else
# ifndef LSM_DEBUG
#  define LSM_DEBUG
# endif
#endif

/*
** Default values for various data structure parameters. These may be
** overridden by calls to lsm_config().
*/
#define LSM_DFLT_PAGE_SIZE          (4 * 1024)
#define LSM_DFLT_BLOCK_SIZE         (1 * 1024 * 1024)
#define LSM_DFLT_AUTOFLUSH          (1 * 1024 * 1024)
#define LSM_DFLT_AUTOCHECKPOINT     (i64)(2 * 1024 * 1024)
#define LSM_DFLT_AUTOWORK           1
#define LSM_DFLT_LOG_SIZE           (128*1024)
#define LSM_DFLT_AUTOMERGE          4
#define LSM_DFLT_SAFETY             LSM_SAFETY_NORMAL
#define LSM_DFLT_MMAP               (LSM_IS_64_BIT ? LSM_MMAP_FULL : 0)
#define LSM_DFLT_MULTIPLE_PROCESSES 1
#define LSM_DFLT_USE_LOG            1

/* Initial values for log file checksums. These are only used if the 
** database file does not contain a valid checkpoint.  */
#define LSM_CKSUM0_INIT 42
#define LSM_CKSUM1_INIT 42

#define LSM_META_PAGE_SIZE 4096

/* "mmap" mode is currently only used in environments with 64-bit address 
** spaces. The following macro is used to test for this.  */
#define LSM_IS_64_BIT (sizeof(void*)==8)

#define LSM_AUTOWORK_QUANT 32

typedef struct Database Database;
typedef struct DbLog DbLog;
typedef struct FileSystem FileSystem;
typedef struct Freelist Freelist;
typedef struct FreelistEntry FreelistEntry;
typedef struct Level Level;
typedef struct LogMark LogMark;
typedef struct LogRegion LogRegion;
typedef struct LogWriter LogWriter;
typedef struct LsmString LsmString;
typedef struct Mempool Mempool;
typedef struct Merge Merge;
typedef struct MergeInput MergeInput;
typedef struct MetaPage MetaPage;
typedef struct MultiCursor MultiCursor;
typedef struct Page Page;
typedef struct Redirect Redirect;
typedef struct Segment Segment;
typedef struct SegmentMerger SegmentMerger;
typedef struct ShmChunk ShmChunk;
typedef struct ShmHeader ShmHeader;
typedef struct ShmReader ShmReader;
typedef struct Snapshot Snapshot;
typedef struct TransMark TransMark;
typedef struct Tree Tree;
typedef struct TreeCursor TreeCursor;
typedef struct TreeHeader TreeHeader;
typedef struct TreeMark TreeMark;
typedef struct TreeRoot TreeRoot;

#ifndef _SQLITEINT_H_
typedef unsigned char u8;
typedef unsigned short int u16;
typedef unsigned int u32;
typedef lsm_i64 i64;
typedef unsigned long long int u64;
#endif

/* A page number is a 64-bit integer. */
typedef i64 Pgno;

#ifdef LSM_DEBUG
int lsmErrorBkpt(int);
#else
# define lsmErrorBkpt(x) (x)
#endif

#define LSM_PROTOCOL_BKPT lsmErrorBkpt(LSM_PROTOCOL)
#define LSM_IOERR_BKPT    lsmErrorBkpt(LSM_IOERR)
#define LSM_NOMEM_BKPT    lsmErrorBkpt(LSM_NOMEM)
#define LSM_CORRUPT_BKPT  lsmErrorBkpt(LSM_CORRUPT)
#define LSM_MISUSE_BKPT   lsmErrorBkpt(LSM_MISUSE)

#define unused_parameter(x) (void)(x)
#define array_size(x) (sizeof(x)/sizeof(x[0]))


/* The size of each shared-memory chunk */
#define LSM_SHM_CHUNK_SIZE (32*1024)

/* The number of bytes reserved at the start of each shm chunk for MM. */
#define LSM_SHM_CHUNK_HDR  (sizeof(ShmChunk))

/* The number of available read locks. */
#define LSM_LOCK_NREADER   6

/* The number of available read-write client locks. */
#define LSM_LOCK_NRWCLIENT   16

/* Lock definitions. 
*/
#define LSM_LOCK_DMS1         1   /* Serialize connect/disconnect ops */
#define LSM_LOCK_DMS2         2   /* Read-write connections */
#define LSM_LOCK_DMS3         3   /* Read-only connections */
#define LSM_LOCK_WRITER       4
#define LSM_LOCK_WORKER       5
#define LSM_LOCK_CHECKPOINTER 6
#define LSM_LOCK_ROTRANS      7
#define LSM_LOCK_READER(i)    ((i) + LSM_LOCK_ROTRANS + 1)
#define LSM_LOCK_RWCLIENT(i)  ((i) + LSM_LOCK_READER(LSM_LOCK_NREADER))

/*
** Hard limit on the number of free-list entries that may be stored in 
** a checkpoint (the remainder are stored as a system record in the LSM).
** See also LSM_CONFIG_MAX_FREELIST.
*/
#define LSM_MAX_FREELIST_ENTRIES 24

#define LSM_MAX_BLOCK_REDIRECTS 16

#define LSM_ATTEMPTS_BEFORE_PROTOCOL 10000


/*
** Each entry stored in the LSM (or in-memory tree structure) has an
** associated mask of the following flags.
*/
#define LSM_START_DELETE 0x01     /* Start of open-ended delete range */
#define LSM_END_DELETE   0x02     /* End of open-ended delete range */
#define LSM_POINT_DELETE 0x04     /* Delete this key */
#define LSM_INSERT       0x08     /* Insert this key and value */
#define LSM_SEPARATOR    0x10     /* True if entry is separator key only */
#define LSM_SYSTEMKEY    0x20     /* True if entry is a system key (FREELIST) */

#define LSM_CONTIGUOUS   0x40     /* Used in lsm_tree.c */

/*
** A string that can grow by appending.
*/
struct LsmString {
  lsm_env *pEnv;              /* Run-time environment */
  int n;                      /* Size of string.  -1 indicates error */
  int nAlloc;                 /* Space allocated for z[] */
  char *z;                    /* The string content */
};

typedef struct LsmFile LsmFile;
struct LsmFile {
  lsm_file *pFile;
  LsmFile *pNext;
};

/*
** An instance of the following type is used to store an ordered list of
** u32 values. 
**
** Note: This is a place-holder implementation. It should be replaced by
** a version that avoids making a single large allocation when the array
** contains a large number of values. For this reason, the internals of 
** this object should only manipulated by the intArrayXXX() functions in 
** lsm_tree.c.
*/
typedef struct IntArray IntArray;
struct IntArray {
  int nAlloc;
  int nArray;
  u32 *aArray;
};

struct Redirect {
  int n;                          /* Number of redirects */
  struct RedirectEntry {
    int iFrom;
    int iTo;
  } *a;
};

/*
** An instance of this structure represents a point in the history of the
** tree structure to roll back to. Refer to comments in lsm_tree.c for 
** details.
*/
struct TreeMark {
  u32 iRoot;                      /* Offset of root node in shm file */
  u32 nHeight;                    /* Current height of tree structure */
  u32 iWrite;                     /* Write offset in shm file */
  u32 nChunk;                     /* Number of chunks in shared-memory file */
  u32 iFirst;                     /* First chunk in linked list */
  u32 iNextShmid;                 /* Next id to allocate */
  int iRollback;                  /* Index in lsm->rollback to revert to */
};

/*
** An instance of this structure represents a point in the database log.
*/
struct LogMark {
  i64 iOff;                       /* Offset into log (see lsm_log.c) */
  int nBuf;                       /* Size of in-memory buffer here */
  u8 aBuf[8];                     /* Bytes of content in aBuf[] */
  u32 cksum0;                     /* Checksum 0 at offset (iOff-nBuf) */
  u32 cksum1;                     /* Checksum 1 at offset (iOff-nBuf) */
};

struct TransMark {
  TreeMark tree;
  LogMark log;
};

/*
** A structure that defines the start and end offsets of a region in the
** log file. The size of the region in bytes is (iEnd - iStart), so if
** iEnd==iStart the region is zero bytes in size.
*/
struct LogRegion {
  i64 iStart;                     /* Start of region in log file */
  i64 iEnd;                       /* End of region in log file */
};

struct DbLog {
  u32 cksum0;                     /* Checksum 0 at offset iOff */
  u32 cksum1;                     /* Checksum 1 at offset iOff */
  i64 iSnapshotId;                /* Log space has been reclaimed to this ss */
  LogRegion aRegion[3];           /* Log file regions (see docs in lsm_log.c) */
};

struct TreeRoot {
  u32 iRoot;
  u32 nHeight;
  u32 nByte;                      /* Total size of this tree in bytes */
  u32 iTransId;
};

/*
** Tree header structure. 
*/
struct TreeHeader {
  u32 iUsedShmid;                 /* Id of first shm chunk used by this tree */
  u32 iNextShmid;                 /* Shm-id of next chunk allocated */
  u32 iFirst;                     /* Chunk number of smallest shm-id */
  u32 nChunk;                     /* Number of chunks in shared-memory file */
  TreeRoot root;                  /* Root and height of current tree */
  u32 iWrite;                     /* Write offset in shm file */
  TreeRoot oldroot;               /* Root and height of the previous tree */
  u32 iOldShmid;                  /* Last shm-id used by previous tree */
  i64 iOldLog;                    /* Log offset associated with old tree */
  u32 oldcksum0;
  u32 oldcksum1;
  DbLog log;                      /* Current layout of log file */ 
  u32 aCksum[2];                  /* Checksums 1 and 2. */
};

/*
** Database handle structure.
**
** mLock:
**   A bitmask representing the locks currently held by the connection.
**   An LSM database supports N distinct locks, where N is some number less
**   than or equal to 32. Locks are numbered starting from 1 (see the 
**   definitions for LSM_LOCK_WRITER and co.).
**
**   The least significant 32-bits in mLock represent EXCLUSIVE locks. The
**   most significant are SHARED locks. So, if a connection holds a SHARED
**   lock on lock region iLock, then the following is true:
**
**       (mLock & ((iLock+32-1) << 1))
**
**   Or for an EXCLUSIVE lock:
**
**       (mLock & ((iLock-1) << 1))
** 
** pCsr:
**   Points to the head of a linked list that contains all currently open
**   cursors. Once this list becomes empty, the user has no outstanding
**   cursors and the database handle can be successfully closed.
**
** pCsrCache:
**   This list contains cursor objects that have been closed using
**   lsm_csr_close(). Each time a cursor is closed, it is shifted from 
**   the pCsr list to this list. When a new cursor is opened, this list
**   is inspected to see if there exists a cursor object that can be
**   reused. This is an optimization only.
*/
struct lsm_db {

  /* Database handle configuration */
  lsm_env *pEnv;                            /* runtime environment */
  int (*xCmp)(void *, int, void *, int);    /* Compare function */

  /* Values configured by calls to lsm_config */
  int eSafety;                    /* LSM_SAFETY_OFF, NORMAL or FULL */
  int bAutowork;                  /* Configured by LSM_CONFIG_AUTOWORK */
  int nTreeLimit;                 /* Configured by LSM_CONFIG_AUTOFLUSH */
  int nMerge;                     /* Configured by LSM_CONFIG_AUTOMERGE */
  int bUseLog;                    /* Configured by LSM_CONFIG_USE_LOG */
  int nDfltPgsz;                  /* Configured by LSM_CONFIG_PAGE_SIZE */
  int nDfltBlksz;                 /* Configured by LSM_CONFIG_BLOCK_SIZE */
  int nMaxFreelist;               /* Configured by LSM_CONFIG_MAX_FREELIST */
<<<<<<< HEAD
  int eMmap;                      /* Configured by LSM_CONFIG_MMAP */
  int nAutockpt;                  /* Configured by LSM_CONFIG_AUTOCHECKPOINT */
=======
  int bMmap;                      /* Configured by LSM_CONFIG_MMAP */
  i64 nAutockpt;                  /* Configured by LSM_CONFIG_AUTOCHECKPOINT */
>>>>>>> 8c295a63
  int bMultiProc;                 /* Configured by L_C_MULTIPLE_PROCESSES */
  int bReadonly;                  /* Configured by LSM_CONFIG_READONLY */
  lsm_compress compress;          /* Compression callbacks */
  lsm_compress_factory factory;   /* Compression callback factory */

  /* Sub-system handles */
  FileSystem *pFS;                /* On-disk portion of database */
  Database *pDatabase;            /* Database shared data */

  int iRwclient;                  /* Read-write client lock held (-1 == none) */

  /* Client transaction context */
  Snapshot *pClient;              /* Client snapshot */
  int iReader;                    /* Read lock held (-1 == unlocked) */
  int bRoTrans;                   /* True if a read-only db trans is open */
  MultiCursor *pCsr;              /* List of all open cursors */
  LogWriter *pLogWriter;          /* Context for writing to the log file */
  int nTransOpen;                 /* Number of opened write transactions */
  int nTransAlloc;                /* Allocated size of aTrans[] array */
  TransMark *aTrans;              /* Array of marks for transaction rollback */
  IntArray rollback;              /* List of tree-nodes to roll back */
  int bDiscardOld;                /* True if lsmTreeDiscardOld() was called */

  MultiCursor *pCsrCache;         /* List of all closed cursors */

  /* Worker context */
  Snapshot *pWorker;              /* Worker snapshot (or NULL) */
  Freelist *pFreelist;            /* See sortedNewToplevel() */
  int bUseFreelist;               /* True to use pFreelist */
  int bIncrMerge;                 /* True if currently doing a merge */

  int bInFactory;                 /* True if within factory.xFactory() */

  /* Debugging message callback */
  void (*xLog)(void *, int, const char *);
  void *pLogCtx;

  /* Work done notification callback */
  void (*xWork)(lsm_db *, void *);
  void *pWorkCtx;

  u64 mLock;                      /* Mask of current locks. See lsmShmLock(). */
  lsm_db *pNext;                  /* Next connection to same database */

  int nShm;                       /* Size of apShm[] array */
  void **apShm;                   /* Shared memory chunks */
  ShmHeader *pShmhdr;             /* Live shared-memory header */
  TreeHeader treehdr;             /* Local copy of tree-header */
  u32 aSnapshot[LSM_META_PAGE_SIZE / sizeof(u32)];
};

struct Segment {
  Pgno iFirst;                     /* First page of this run */
  Pgno iLastPg;                    /* Last page of this run */
  Pgno iRoot;                      /* Root page number (if any) */
  int nSize;                       /* Size of this run in pages */

  Redirect *pRedirect;             /* Block redirects (or NULL) */
};

/*
** iSplitTopic/pSplitKey/nSplitKey:
**   If nRight>0, this buffer contains a copy of the largest key that has
**   already been written to the left-hand-side of the level.
*/
struct Level {
  Segment lhs;                    /* Left-hand (main) segment */
  int nRight;                     /* Size of apRight[] array */
  Segment *aRhs;                  /* Old segments being merged into this */
  int iSplitTopic;                /* Split key topic (if nRight>0) */
  void *pSplitKey;                /* Pointer to split-key (if nRight>0) */
  int nSplitKey;                  /* Number of bytes in split-key */

  u16 iAge;                       /* Number of times data has been written */
  u16 flags;                      /* Mask of LEVEL_XXX bits */
  Merge *pMerge;                  /* Merge operation currently underway */
  Level *pNext;                   /* Next level in tree */
};

/*
** The Level.flags field is set to a combination of the following bits.
**
** LEVEL_FREELIST_ONLY:
**   Set if the level consists entirely of free-list entries. 
**
** LEVEL_INCOMPLETE:
**   This is set while a new toplevel level is being constructed. It is
**   never set for any level other than a new toplevel.
*/
#define LEVEL_FREELIST_ONLY      0x0001
#define LEVEL_INCOMPLETE         0x0002


/*
** A structure describing an ongoing merge. There is an instance of this
** structure for every Level currently undergoing a merge in the worker
** snapshot.
**
** It is assumed that code that uses an instance of this structure has
** access to the associated Level struct.
**
** iOutputOff:
**   The byte offset to write to next within the last page of the 
**   output segment.
*/
struct MergeInput {
  Pgno iPg;                       /* Page on which next input is stored */
  int iCell;                      /* Cell containing next input to merge */
};
struct Merge {
  int nInput;                     /* Number of input runs being merged */
  MergeInput *aInput;             /* Array nInput entries in size */
  MergeInput splitkey;            /* Location in file of current splitkey */
  int nSkip;                      /* Number of separators entries to skip */
  int iOutputOff;                 /* Write offset on output page */
  Pgno iCurrentPtr;               /* Current pointer value */
};

/* 
** The first argument to this macro is a pointer to a Segment structure.
** Returns true if the structure instance indicates that the separators
** array is valid.
*/
#define segmentHasSeparators(pSegment) ((pSegment)->sep.iFirst>0)

/*
** The values that accompany the lock held by a database reader.
*/
struct ShmReader {
  u32 iTreeId;
  i64 iLsmId;
};

/*
** An instance of this structure is stored in the first shared-memory
** page. The shared-memory header.
**
** bWriter:
**   Immediately after opening a write transaction taking the WRITER lock, 
**   each writer client sets this flag. It is cleared right before the 
**   WRITER lock is relinquished. If a subsequent writer finds that this
**   flag is already set when a write transaction is opened, this indicates
**   that a previous writer failed mid-transaction.
**
** iMetaPage:
**   If the database file does not contain a valid, synced, checkpoint, this
**   value is set to 0. Otherwise, it is set to the meta-page number that
**   contains the most recently written checkpoint (either 1 or 2).
**
** hdr1, hdr2:
**   The two copies of the in-memory tree header. Two copies are required
**   in case a writer fails while updating one of them.
*/
struct ShmHeader {
  u32 aSnap1[LSM_META_PAGE_SIZE / 4];
  u32 aSnap2[LSM_META_PAGE_SIZE / 4];
  u32 bWriter;
  u32 iMetaPage;
  TreeHeader hdr1;
  TreeHeader hdr2;
  ShmReader aReader[LSM_LOCK_NREADER];
};

/*
** An instance of this structure is stored at the start of each shared-memory
** chunk except the first (which is the header chunk - see above).
*/
struct ShmChunk {
  u32 iShmid;
  u32 iNext;
};

/*
** Maximum number of shared-memory chunks allowed in the *-shm file. Since
** each shared-memory chunk is 32KB in size, this is a theoretical limit only.
*/
#define LSM_MAX_SHMCHUNKS  (1<<30)

/* Return true if shm-sequence "a" is larger than or equal to "b" */
#define shm_sequence_ge(a, b) (((u32)a-(u32)b) < LSM_MAX_SHMCHUNKS)

#define LSM_APPLIST_SZ 4

/*
** An instance of the following structure stores the in-memory part of
** the current free block list. This structure is to the free block list
** as the in-memory tree is to the users database content. The contents 
** of the free block list is found by merging the in-memory components 
** with those stored in the LSM, just as the contents of the database is
** found by merging the in-memory tree with the user data entries in the
** LSM.
**
** Each FreelistEntry structure in the array represents either an insert
** or delete operation on the free-list. For deletes, the FreelistEntry.iId
** field is set to -1. For inserts, it is set to zero or greater. 
**
** The array of FreelistEntry structures is always sorted in order of
** block number (ascending).
**
** When the in-memory free block list is written into the LSM, each insert
** operation is written separately. The entry key is the bitwise inverse
** of the block number as a 32-bit big-endian integer. This is done so that
** the entries in the LSM are sorted in descending order of block id. 
** The associated value is the snapshot id, formated as a varint.
*/
struct Freelist {
  FreelistEntry *aEntry;          /* Free list entries */
  int nEntry;                     /* Number of valid slots in aEntry[] */
  int nAlloc;                     /* Allocated size of aEntry[] */
};
struct FreelistEntry {
  u32 iBlk;                       /* Block number */
  i64 iId;                        /* Largest snapshot id to use this block */
};

/*
** A snapshot of a database. A snapshot contains all the information required
** to read or write a database file on disk. See the description of struct
** Database below for futher details.
*/
struct Snapshot {
  Database *pDatabase;            /* Database this snapshot belongs to */
  u32 iCmpId;                     /* Id of compression scheme */
  Level *pLevel;                  /* Pointer to level 0 of snapshot (or NULL) */
  i64 iId;                        /* Snapshot id */
  i64 iLogOff;                    /* Log file offset */
  Redirect redirect;              /* Block redirection array */

  /* Used by worker snapshots only */
  int nBlock;                     /* Number of blocks in database file */
  Pgno aiAppend[LSM_APPLIST_SZ];  /* Append point list */
  Freelist freelist;              /* Free block list */
  u32 nWrite;                     /* Total number of pages written to disk */
};
#define LSM_INITIAL_SNAPSHOT_ID 11

/*
** Functions from file "lsm_ckpt.c".
*/
int lsmCheckpointWrite(lsm_db *, int, u32 *);
int lsmCheckpointLevels(lsm_db *, int, void **, int *);
int lsmCheckpointLoadLevels(lsm_db *pDb, void *pVal, int nVal);

int lsmCheckpointRecover(lsm_db *);
int lsmCheckpointDeserialize(lsm_db *, int, u32 *, Snapshot **);

int lsmCheckpointLoadWorker(lsm_db *pDb);
int lsmCheckpointStore(lsm_db *pDb, int);

int lsmCheckpointLoad(lsm_db *pDb, int *);
int lsmCheckpointLoadOk(lsm_db *pDb, int);
int lsmCheckpointClientCacheOk(lsm_db *);

u32 lsmCheckpointNBlock(u32 *);
i64 lsmCheckpointId(u32 *, int);
u32 lsmCheckpointNWrite(u32 *, int);
i64 lsmCheckpointLogOffset(u32 *);
int lsmCheckpointPgsz(u32 *);
int lsmCheckpointBlksz(u32 *);
void lsmCheckpointLogoffset(u32 *aCkpt, DbLog *pLog);
void lsmCheckpointZeroLogoffset(lsm_db *);

int lsmCheckpointSaveWorker(lsm_db *pDb, int);
int lsmDatabaseFull(lsm_db *pDb);
int lsmCheckpointSynced(lsm_db *pDb, i64 *piId, i64 *piLog, u32 *pnWrite);

int lsmCheckpointSize(lsm_db *db, int *pnByte);

int lsmInfoCompressionId(lsm_db *db, u32 *piCmpId);

/* 
** Functions from file "lsm_tree.c".
*/
int lsmTreeNew(lsm_env *, int (*)(void *, int, void *, int), Tree **ppTree);
void lsmTreeRelease(lsm_env *, Tree *);
int lsmTreeInit(lsm_db *);
int lsmTreeRepair(lsm_db *);

void lsmTreeMakeOld(lsm_db *pDb);
void lsmTreeDiscardOld(lsm_db *pDb);
int lsmTreeHasOld(lsm_db *pDb);

int lsmTreeSize(lsm_db *);
int lsmTreeEndTransaction(lsm_db *pDb, int bCommit);
int lsmTreeLoadHeader(lsm_db *pDb, int *);
int lsmTreeLoadHeaderOk(lsm_db *, int);

int lsmTreeInsert(lsm_db *pDb, void *pKey, int nKey, void *pVal, int nVal);
int lsmTreeDelete(lsm_db *db, void *pKey1, int nKey1, void *pKey2, int nKey2);
void lsmTreeRollback(lsm_db *pDb, TreeMark *pMark);
void lsmTreeMark(lsm_db *pDb, TreeMark *pMark);

int lsmTreeCursorNew(lsm_db *pDb, int, TreeCursor **);
void lsmTreeCursorDestroy(TreeCursor *);

int lsmTreeCursorSeek(TreeCursor *pCsr, void *pKey, int nKey, int *pRes);
int lsmTreeCursorNext(TreeCursor *pCsr);
int lsmTreeCursorPrev(TreeCursor *pCsr);
int lsmTreeCursorEnd(TreeCursor *pCsr, int bLast);
void lsmTreeCursorReset(TreeCursor *pCsr);
int lsmTreeCursorKey(TreeCursor *pCsr, int *pFlags, void **ppKey, int *pnKey);
int lsmTreeCursorFlags(TreeCursor *pCsr);
int lsmTreeCursorValue(TreeCursor *pCsr, void **ppVal, int *pnVal);
int lsmTreeCursorValid(TreeCursor *pCsr);
int lsmTreeCursorSave(TreeCursor *pCsr);

void lsmFlagsToString(int flags, char *zFlags);

/* 
** Functions from file "mem.c".
*/
void *lsmMalloc(lsm_env*, size_t);
void lsmFree(lsm_env*, void *);
void *lsmRealloc(lsm_env*, void *, size_t);
void *lsmReallocOrFree(lsm_env*, void *, size_t);
void *lsmReallocOrFreeRc(lsm_env *, void *, size_t, int *);

void *lsmMallocZeroRc(lsm_env*, size_t, int *);
void *lsmMallocRc(lsm_env*, size_t, int *);

void *lsmMallocZero(lsm_env *pEnv, size_t);
char *lsmMallocStrdup(lsm_env *pEnv, const char *);

/* 
** Functions from file "lsm_mutex.c".
*/
int lsmMutexStatic(lsm_env*, int, lsm_mutex **);
int lsmMutexNew(lsm_env*, lsm_mutex **);
void lsmMutexDel(lsm_env*, lsm_mutex *);
void lsmMutexEnter(lsm_env*, lsm_mutex *);
int lsmMutexTry(lsm_env*, lsm_mutex *);
void lsmMutexLeave(lsm_env*, lsm_mutex *);

#ifndef NDEBUG
int lsmMutexHeld(lsm_env *, lsm_mutex *);
int lsmMutexNotHeld(lsm_env *, lsm_mutex *);
#endif

/**************************************************************************
** Start of functions from "lsm_file.c".
*/
int lsmFsOpen(lsm_db *, const char *, int);
int lsmFsOpenLog(lsm_db *, int *);
void lsmFsCloseLog(lsm_db *);
void lsmFsClose(FileSystem *);

int lsmFsConfigure(lsm_db *db);

int lsmFsBlockSize(FileSystem *);
void lsmFsSetBlockSize(FileSystem *, int);

int lsmFsPageSize(FileSystem *);
void lsmFsSetPageSize(FileSystem *, int);

int lsmFsFileid(lsm_db *pDb, void **ppId, int *pnId);

/* Creating, populating, gobbling and deleting sorted runs. */
void lsmFsGobble(lsm_db *, Segment *, Pgno *, int);
int lsmFsSortedDelete(FileSystem *, Snapshot *, int, Segment *);
int lsmFsSortedFinish(FileSystem *, Segment *);
int lsmFsSortedAppend(FileSystem *, Snapshot *, Level *, int, Page **);
int lsmFsSortedPadding(FileSystem *, Snapshot *, Segment *);

/* Functions to retrieve the lsm_env pointer from a FileSystem or Page object */
lsm_env *lsmFsEnv(FileSystem *);
lsm_env *lsmPageEnv(Page *);
FileSystem *lsmPageFS(Page *);

int lsmFsSectorSize(FileSystem *);

void lsmSortedSplitkey(lsm_db *, Level *, int *);

/* Reading sorted run content. */
int lsmFsDbPageLast(FileSystem *pFS, Segment *pSeg, Page **ppPg);
int lsmFsDbPageGet(FileSystem *, Segment *, Pgno, Page **);
int lsmFsDbPageNext(Segment *, Page *, int eDir, Page **);

u8 *lsmFsPageData(Page *, int *);
int lsmFsPageRelease(Page *);
int lsmFsPagePersist(Page *);
void lsmFsPageRef(Page *);
Pgno lsmFsPageNumber(Page *);

int lsmFsNRead(FileSystem *);
int lsmFsNWrite(FileSystem *);

int lsmFsMetaPageGet(FileSystem *, int, int, MetaPage **);
int lsmFsMetaPageRelease(MetaPage *);
u8 *lsmFsMetaPageData(MetaPage *, int *);

#ifdef LSM_DEBUG
int lsmFsDbPageIsLast(Segment *pSeg, Page *pPg);
int lsmFsIntegrityCheck(lsm_db *);
#endif

int lsmFsPageWritable(Page *);

/* Functions to read, write and sync the log file. */
int lsmFsWriteLog(FileSystem *pFS, i64 iOff, LsmString *pStr);
int lsmFsSyncLog(FileSystem *pFS);
int lsmFsReadLog(FileSystem *pFS, i64 iOff, int nRead, LsmString *pStr);
int lsmFsTruncateLog(FileSystem *pFS, i64 nByte);
int lsmFsTruncateDb(FileSystem *pFS, i64 nByte);
int lsmFsCloseAndDeleteLog(FileSystem *pFS);

void lsmFsDeferClose(FileSystem *pFS, LsmFile **pp);

/* And to sync the db file */
int lsmFsSyncDb(FileSystem *, int);

void lsmFsFlushWaiting(FileSystem *, int *);

/* Used by lsm_info(ARRAY_STRUCTURE) and lsm_config(MMAP) */
int lsmInfoArrayStructure(lsm_db *pDb, int bBlock, Pgno iFirst, char **pzOut);
int lsmInfoArrayPages(lsm_db *pDb, Pgno iFirst, char **pzOut);
int lsmConfigMmap(lsm_db *pDb, int *piParam);

int lsmEnvOpen(lsm_env *, const char *, int, lsm_file **);
int lsmEnvClose(lsm_env *pEnv, lsm_file *pFile);
int lsmEnvLock(lsm_env *pEnv, lsm_file *pFile, int iLock, int eLock);
int lsmEnvTestLock(lsm_env *pEnv, lsm_file *pFile, int iLock, int nLock, int);

int lsmEnvShmMap(lsm_env *, lsm_file *, int, int, void **); 
void lsmEnvShmBarrier(lsm_env *);
void lsmEnvShmUnmap(lsm_env *, lsm_file *, int);

void lsmEnvSleep(lsm_env *, int);

int lsmFsReadSyncedId(lsm_db *db, int, i64 *piVal);

int lsmFsSegmentContainsPg(FileSystem *pFS, Segment *, Pgno, int *);
Pgno lsmFsRedirectPage(FileSystem *, Redirect *, Pgno);

/*
** End of functions from "lsm_file.c".
**************************************************************************/

/* 
** Functions from file "lsm_sorted.c".
*/
int lsmInfoPageDump(lsm_db *, Pgno, int, char **);
void lsmSortedCleanup(lsm_db *);
int lsmSortedAutoWork(lsm_db *, int nUnit);

int lsmSortedWalkFreelist(lsm_db *, int, int (*)(void *, int, i64), void *);

int lsmSaveWorker(lsm_db *, int);

int lsmFlushTreeToDisk(lsm_db *pDb);

void lsmSortedRemap(lsm_db *pDb);

void lsmSortedFreeLevel(lsm_env *pEnv, Level *);

int lsmSortedAdvanceAll(lsm_db *pDb);

int lsmSortedLoadMerge(lsm_db *, Level *, u32 *, int *);
int lsmSortedLoadFreelist(lsm_db *pDb, void **, int *);

void *lsmSortedSplitKey(Level *pLevel, int *pnByte);

void lsmSortedSaveTreeCursors(lsm_db *);

int lsmMCursorNew(lsm_db *, MultiCursor **);
void lsmMCursorClose(MultiCursor *, int);
int lsmMCursorSeek(MultiCursor *, int, void *, int , int);
int lsmMCursorFirst(MultiCursor *);
int lsmMCursorPrev(MultiCursor *);
int lsmMCursorLast(MultiCursor *);
int lsmMCursorValid(MultiCursor *);
int lsmMCursorNext(MultiCursor *);
int lsmMCursorKey(MultiCursor *, void **, int *);
int lsmMCursorValue(MultiCursor *, void **, int *);
int lsmMCursorType(MultiCursor *, int *);
lsm_db *lsmMCursorDb(MultiCursor *);
void lsmMCursorFreeCache(lsm_db *);

int lsmSaveCursors(lsm_db *pDb);
int lsmRestoreCursors(lsm_db *pDb);

void lsmSortedDumpStructure(lsm_db *pDb, Snapshot *, int, int, const char *);
void lsmFsDumpBlocklists(lsm_db *);

void lsmSortedExpandBtreePage(Page *pPg, int nOrig);

void lsmPutU32(u8 *, u32);
u32 lsmGetU32(u8 *);
u64 lsmGetU64(u8 *);

/*
** Functions from "lsm_varint.c".
*/
int lsmVarintPut32(u8 *, int);
int lsmVarintGet32(u8 *, int *);
int lsmVarintPut64(u8 *aData, i64 iVal);
int lsmVarintGet64(const u8 *aData, i64 *piVal);

int lsmVarintLen32(int);
int lsmVarintSize(u8 c);

/* 
** Functions from file "main.c".
*/
void lsmLogMessage(lsm_db *, int, const char *, ...);
int lsmInfoFreelist(lsm_db *pDb, char **pzOut);

/*
** Functions from file "lsm_log.c".
*/
int lsmLogBegin(lsm_db *pDb);
int lsmLogWrite(lsm_db *, void *, int, void *, int);
int lsmLogCommit(lsm_db *);
void lsmLogEnd(lsm_db *pDb, int bCommit);
void lsmLogTell(lsm_db *, LogMark *);
void lsmLogSeek(lsm_db *, LogMark *);
void lsmLogClose(lsm_db *);

int lsmLogRecover(lsm_db *);
int lsmInfoLogStructure(lsm_db *pDb, char **pzVal);


/**************************************************************************
** Functions from file "lsm_shared.c".
*/

int lsmDbDatabaseConnect(lsm_db*, const char *);
void lsmDbDatabaseRelease(lsm_db *);

int lsmBeginReadTrans(lsm_db *);
int lsmBeginWriteTrans(lsm_db *);
int lsmBeginFlush(lsm_db *);

int lsmDetectRoTrans(lsm_db *db, int *);

int lsmBeginWork(lsm_db *);
void lsmFinishWork(lsm_db *, int, int *);

int lsmFinishRecovery(lsm_db *);
void lsmFinishReadTrans(lsm_db *);
int lsmFinishWriteTrans(lsm_db *, int);
int lsmFinishFlush(lsm_db *, int);

int lsmSnapshotSetFreelist(lsm_db *, int *, int);

Snapshot *lsmDbSnapshotClient(lsm_db *);
Snapshot *lsmDbSnapshotWorker(lsm_db *);

void lsmSnapshotSetCkptid(Snapshot *, i64);

Level *lsmDbSnapshotLevel(Snapshot *);
void lsmDbSnapshotSetLevel(Snapshot *, Level *);

void lsmDbRecoveryComplete(lsm_db *, int);

int lsmBlockAllocate(lsm_db *, int, int *);
int lsmBlockFree(lsm_db *, int);
int lsmBlockRefree(lsm_db *, int);

void lsmFreelistDeltaBegin(lsm_db *);
void lsmFreelistDeltaEnd(lsm_db *);
int lsmFreelistDelta(lsm_db *pDb);

DbLog *lsmDatabaseLog(lsm_db *pDb);

#ifdef LSM_DEBUG
  int lsmHoldingClientMutex(lsm_db *pDb);
  int lsmShmAssertLock(lsm_db *db, int iLock, int eOp);
  int lsmShmAssertWorker(lsm_db *db);
#endif

void lsmFreeSnapshot(lsm_env *, Snapshot *);


/* Candidate values for the 3rd argument to lsmShmLock() */
#define LSM_LOCK_UNLOCK 0
#define LSM_LOCK_SHARED 1
#define LSM_LOCK_EXCL   2

int lsmShmCacheChunks(lsm_db *db, int nChunk);
int lsmShmLock(lsm_db *db, int iLock, int eOp, int bBlock);
int lsmShmTestLock(lsm_db *db, int iLock, int nLock, int eOp);
void lsmShmBarrier(lsm_db *db);

#ifdef LSM_DEBUG
void lsmShmHasLock(lsm_db *db, int iLock, int eOp);
#else
# define lsmShmHasLock(x,y,z)
#endif

int lsmReadlock(lsm_db *, i64 iLsm, u32 iShmMin, u32 iShmMax);

int lsmLsmInUse(lsm_db *db, i64 iLsmId, int *pbInUse);
int lsmTreeInUse(lsm_db *db, u32 iLsmId, int *pbInUse);
int lsmFreelistAppend(lsm_env *pEnv, Freelist *p, int iBlk, i64 iId);

int lsmDbMultiProc(lsm_db *);
void lsmDbDeferredClose(lsm_db *, lsm_file *, LsmFile *);
LsmFile *lsmDbRecycleFd(lsm_db *);

int lsmWalkFreelist(lsm_db *, int, int (*)(void *, int, i64), void *);

int lsmCheckCompressionId(lsm_db *, u32);


/**************************************************************************
** functions in lsm_str.c
*/
void lsmStringInit(LsmString*, lsm_env *pEnv);
int lsmStringExtend(LsmString*, int);
int lsmStringAppend(LsmString*, const char *, int);
void lsmStringVAppendf(LsmString*, const char *zFormat, va_list, va_list);
void lsmStringAppendf(LsmString*, const char *zFormat, ...);
void lsmStringClear(LsmString*);
char *lsmMallocPrintf(lsm_env*, const char*, ...);
int lsmStringBinAppend(LsmString *pStr, const u8 *a, int n);

int lsmStrlen(const char *zName);



/* 
** Round up a number to the next larger multiple of 8.  This is used
** to force 8-byte alignment on 64-bit architectures.
*/
#define ROUND8(x)     (((x)+7)&~7)

#define LSM_MIN(x,y) ((x)>(y) ? (y) : (x))
#define LSM_MAX(x,y) ((x)>(y) ? (x) : (y))

#endif<|MERGE_RESOLUTION|>--- conflicted
+++ resolved
@@ -334,13 +334,8 @@
   int nDfltPgsz;                  /* Configured by LSM_CONFIG_PAGE_SIZE */
   int nDfltBlksz;                 /* Configured by LSM_CONFIG_BLOCK_SIZE */
   int nMaxFreelist;               /* Configured by LSM_CONFIG_MAX_FREELIST */
-<<<<<<< HEAD
   int eMmap;                      /* Configured by LSM_CONFIG_MMAP */
-  int nAutockpt;                  /* Configured by LSM_CONFIG_AUTOCHECKPOINT */
-=======
-  int bMmap;                      /* Configured by LSM_CONFIG_MMAP */
   i64 nAutockpt;                  /* Configured by LSM_CONFIG_AUTOCHECKPOINT */
->>>>>>> 8c295a63
   int bMultiProc;                 /* Configured by L_C_MULTIPLE_PROCESSES */
   int bReadonly;                  /* Configured by LSM_CONFIG_READONLY */
   lsm_compress compress;          /* Compression callbacks */
